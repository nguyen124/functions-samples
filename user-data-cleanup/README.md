# Cleanup user data upon account deletion.

This sample shows how to cleanup the user data when they delete their account.


## Functions Code

<<<<<<< HEAD
See file [functions/index.js](functions/index.js) for the user data cleanup code.

Deleting the user data is performed upon an account deletion on a `functions.auth.user().onDelete` trigger using the [firebase-admin](https://www.npmjs.com/package/firebase-admin) package.
=======
See file [functions/wipeout.js](functions/wipeout.js) for the data cleanup code.

When a user deletes their account, their data in the database will be deleted
automatically. The function needs configuration to find according user data. 
The configuration can be specified in local file
[functions/wipeout_config.json](functions/wipeout_conifg.json). If the file
doesn't exists or doesn't contain a valid configuration object, the function
will go ahead and infer the configuration from Firebase database authorization
rules (verification of the inferred rules will be in the next release).

The configuration is a json object and its `wipeout` filed is a list of objects.
Each object in the list has a string field called `path` specifying a path where
user data is stored. The path string could use variable `$WIPEOUT_UID` which
will be replaced by UID of the deleted user account when triggered.

Please don't change the `WIPEOUT_CONFIG` object in `functions/index.js` unless
you want to customize the function and know the code well.
>>>>>>> 39a914de

The dependencies are listed in [functions/package.json](functions/package.json).


## Sample Database Structure

When a user signs-in we write some sample personal data of the following form:

```
/functions-project-12345
    /users
        $uid : "Some user data"
```

<<<<<<< HEAD
When the user deletes their account a Function will trigger and automatically delete the corresponding user data in the realtime database.
=======
When the user delete their account a Function will trigger and automatically 
delete the corresponding user data in the realtime database.
>>>>>>> 39a914de


## Trigger rules

The function triggers on user account deletions.


## Deploy and test

This sample comes with a Function and web-based UI for testing the function. 
To configure it:

 1. Create a Firebase Project using the
  [Firebase Console](https://console.firebase.google.com).
 1. Enable Google Auth. In the Firebase Console open the
  **Authentication** section > **SIGN IN METHOD** tab
  you need to enable the **Google** Sign-in Provider and click **SAVE**.
 1. Clone or download this repo and open the `user-data-cleanup` directory.
 1. You must have the Firebase CLI installed. If you don't have it install it
  with `npm install -g firebase-tools` and then configure it with
  `firebase login`.
 1. Configure the CLI locally by using `firebase use --add` and select 
 your project in the list.
 1. Install dependencies locally by running: `cd functions; npm install; cd -`
 1. Run local tests using `cd functions; npm test`
 1. Deploy your project using `firebase deploy`
 1. Please go to the url 
  `https://us-central1-<project-id>.cloudfunctions.net/showWipeoutConfig` to
  verify the wipeout rules. If correct, click the confirm button,
  or else change the local configutation file
  [functions/wipeout_config.json](functions/wipeout_conifg.json) and redeploy.
  **Note a developer confirmation is required after every deployment.**
 1. Open the app using `firebase open hosting:site`, this will open a browser.
 1. Sign in using Google Sign-In and delete the account using
  the provided button. You can check at each step of the way if the data
  has been deleted using the Firebase console.
 
<|MERGE_RESOLUTION|>--- conflicted
+++ resolved
@@ -5,11 +5,6 @@
 
 ## Functions Code
 
-<<<<<<< HEAD
-See file [functions/index.js](functions/index.js) for the user data cleanup code.
-
-Deleting the user data is performed upon an account deletion on a `functions.auth.user().onDelete` trigger using the [firebase-admin](https://www.npmjs.com/package/firebase-admin) package.
-=======
 See file [functions/wipeout.js](functions/wipeout.js) for the data cleanup code.
 
 When a user deletes their account, their data in the database will be deleted
@@ -27,7 +22,6 @@
 
 Please don't change the `WIPEOUT_CONFIG` object in `functions/index.js` unless
 you want to customize the function and know the code well.
->>>>>>> 39a914de
 
 The dependencies are listed in [functions/package.json](functions/package.json).
 
@@ -42,12 +36,8 @@
         $uid : "Some user data"
 ```
 
-<<<<<<< HEAD
-When the user deletes their account a Function will trigger and automatically delete the corresponding user data in the realtime database.
-=======
-When the user delete their account a Function will trigger and automatically 
+When the user delete their account a Function will trigger and automatically
 delete the corresponding user data in the realtime database.
->>>>>>> 39a914de
 
 
 ## Trigger rules
