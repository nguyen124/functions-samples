--- conflicted
+++ resolved
@@ -82,17 +82,7 @@
   if ((status === exp.NO_ACCESS) || (status === exp.MULT_ACCESS)) {
     return new Access(status, []);
   }
-<<<<<<< HEAD
   return new Access(status, expression.getConjunctionLists()[0]);
-=======
-  const authVars = expression.getConjunctionLists()[0];
-  const validVariable = authVars.every(cur => currentPath.includes(cur));
-
-  if (!validVariable) {
-    throw 'Write rule is using unknown variable';
-  }
-  return new Access(status, authVars);
->>>>>>> 21fa8c4e
 };
 
 /**
