--- conflicted
+++ resolved
@@ -22,14 +22,8 @@
 const expect = common.expect;
 const functions = common.functions;
 const sinon = common.sinon;
-<<<<<<< HEAD
-const fs = require('fs');
-
-describe('Delete User', () => {
-=======
 
 describe('Wipeout', () => {
->>>>>>> 3671694c
   let wipeout, configStub, refStub, confirmStub;
   let adminInitStub, databaseStub;
 
@@ -85,7 +79,6 @@
     expect(wipeout.buildPath(config, fakeUserId))
         .to.eventually.deep.equal([{'path': `/users/${fakeUserId}`}]);
   });
-<<<<<<< HEAD
 
   it('should delete data in deletePaths', () => {
     const removeParam = `/users/${fakeUserId}`;
@@ -109,47 +102,4 @@
           .to.eventually.equal('Log added');
   });
 
-  // This is unit test for the path extraction functionality.
-  // Currently the deletion of complex path hasn't been implemented.
-  it('should extract correct wipeout rules from RTBD rules ', () => {
-    const DBRules = fs.readFileSync('test/DBRules.json', 'utf-8');
-    const inferredDeletePaths = wipeout.extractFromDBRules(DBRules);
-    const userPaths = [{path: '/users/#WIPEOUT_UID'},
-        {path: '/instagramAccessToken/#WIPEOUT_UID'},
-        {path: '/users2/#WIPEOUT_UID'},
-        {path: '/accounts/#WIPEOUT_UID/githubToken'},
-        {path: '/accounts/#WIPEOUT_UID/profileNeedsUpdate'},
-        {path: '/users-say-that/#WIPEOUT_UID/lang'},
-        {path: '/followers/$followedUid/#WIPEOUT_UID'},
-        {path: '/stripe_customers/#WIPEOUT_UID/sources/$chargeId'},
-        {path: '/stripe_customers/#WIPEOUT_UID/charges/$sourceId'},
-        {path: '/users-say-that/#WIPEOUT_UID/scenes/$scene/nouns'},
-        {path: '/users-say-that/#WIPEOUT_UID/scenes/$scene/in_progress'}
-        ];
-    return expect(inferredDeletePaths).to.deep.equal(userPaths);
-=======
-
-  it('should delete data in deletePaths', () => {
-    const removeParam = `/users/${fakeUserId}`;
-    const removeParam2 = `/usersData/${fakeUserId}`;
-    const removeStub = sinon.stub();
-    refStub.withArgs(removeParam).returns({remove: removeStub});
-    refStub.withArgs(removeParam2).returns({remove: removeStub});
-    removeStub.resolves('Removed');
-
-    return expect(wipeout.deleteUser(deletePaths))
-        .to.eventually.deep.equal(['Removed','Removed']);
-  });
-
-  it('should write log into logging path', () => {
-    const logParam = `/wipeout/history/${fakeUserId}`;
-    const setStub = sinon.stub();
-    refStub.withArgs(logParam).returns({set: setStub});
-    setStub.resolves('Log added');
-
-    return expect(wipeout.writeLog(fakeUser))
-          .to.eventually.equal('Log added');
->>>>>>> 3671694c
-  });
-
 });