--- conflicted
+++ resolved
@@ -98,12 +98,6 @@
 
     expectAccess(Access.nodeAccess(single1, no), exp.SINGLE_ACCESS);
     expectVar(Access.nodeAccess(single1, no), single1.getVariableList());
-
-<<<<<<< HEAD
-    expectAccess(Access.nodeAccess(single1, mult), expression.MULT_ACCESS);
-=======
     expectAccess(Access.nodeAccess(single1, mult), exp.MULT_ACCESS);
-
->>>>>>> 21fa8c4e
   });
 });