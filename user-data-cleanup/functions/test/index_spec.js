--- conflicted
+++ resolved
@@ -18,10 +18,6 @@
 describe('Wipeout', () => {
   require('./expression_spec.js');
   require('./wipeout_spec.js');
-<<<<<<< HEAD
   require('./access_spec.js');
   require('./extraction_spec.js');
-
-=======
->>>>>>> 0fedf52a
 });
