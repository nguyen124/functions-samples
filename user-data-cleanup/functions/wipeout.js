--- conflicted
+++ resolved
@@ -57,13 +57,7 @@
     return Promise.resolve({rules: config, source: 'LOCAL'});
   } catch (err) {
     console.log(`Failed to read local configuration.
-<<<<<<< HEAD
 Trying to infer from Realtime Database Security Rules...\n
-(If you intended to use local configuration,
-=======
-Trying to infer from Realtime Database Security Rules...(If you intended to use local configuration,
->>>>>>> 0d0873ed
-make sure there's a 'wipeout_config.json' file in the
 functions directory with a 'wipeout' field.`, err);
     return readDBRules().then(DBRules => {
       const config = extractFromDBRules(DBRules);
